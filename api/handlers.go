--- conflicted
+++ resolved
@@ -141,35 +141,10 @@
 // 		RequireMfa:      false,
 // 		IsStatic:        false,
 // 		IsLocal:         false,
-<<<<<<< HEAD
 // 		DisableWhenBusy: "Hello",
 // 	}
 // 	if *api.srv.Config().ServiceSettings.WebserverMode == "gzip" {
 // 		return gziphandler.GzipHandler(handler)
 // 	}
 // 	return handler
-// }
-
-// APILocal provides a handler for API endpoints to be used in local
-// mode, this is, through a UNIX socket and without an authenticated
-// session, but with one that has no user set and no permission
-// restrictions
-// func (api *API) APILocal(h handlerFunc) http.Handler {
-// 	handler := &web.Handler{
-// 		Srv:            api.srv,
-// 		HandleFunc:     h,
-// 		HandlerName:    web.GetHandlerName(h),
-// 		RequireSession: false,
-// 		TrustRequester: false,
-// 		RequireMfa:     false,
-// 		IsStatic:       false,
-// 		IsLocal:        true,
-=======
-// 		DisableWhenBusy: "hi",
->>>>>>> f5bace97
-// 	}
-// 	if *api.srv.Config().ServiceSettings.WebserverMode == "gzip" {
-// 		return gziphandler.GzipHandler(handler)
-// 	}
-// 	return handler
 // }