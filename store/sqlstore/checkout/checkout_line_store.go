package checkout

import (
	"database/sql"

	"github.com/Masterminds/squirrel"
	"github.com/pkg/errors"
	"github.com/sitename/sitename/model"
	"github.com/sitename/sitename/model/checkout"
	"github.com/sitename/sitename/model/product_and_discount"
	"github.com/sitename/sitename/modules/measurement"
	"github.com/sitename/sitename/store"
	"github.com/sitename/sitename/store/store_iface"
)

type SqlCheckoutLineStore struct {
	store.Store
}

func NewSqlCheckoutLineStore(sqlStore store.Store) store.CheckoutLineStore {
	return &SqlCheckoutLineStore{sqlStore}
}

func (cls *SqlCheckoutLineStore) ModelFields(prefix string) model.StringArray {
	res := model.StringArray{
		"Id",
		"CreateAt",
		"CheckoutID",
		"VariantID",
		"Quantity",
	}
	if prefix == "" {
		return res
	}

	return res.Map(func(_ int, s string) string {
		return prefix + s
	})
}

func (cls *SqlCheckoutLineStore) ScanFields(line checkout.CheckoutLine) []interface{} {
	return []interface{}{
		&line.Id,
		&line.CreateAt,
		&line.CheckoutID,
		&line.VariantID,
		&line.Quantity,
	}
}

func (cls *SqlCheckoutLineStore) Upsert(checkoutLine *checkout.CheckoutLine) (*checkout.CheckoutLine, error) {
	var isSave bool

	if !model.IsValidId(checkoutLine.Id) {
		checkoutLine.Id = ""
		isSave = true
	}

	checkoutLine.PreSave()
	if err := checkoutLine.IsValid(); err != nil {
		return nil, err
	}

	var (
		numUpdated int64
		err        error
	)
	if isSave {
		query := "INSERT INTO " + store.CheckoutLineTableName + "(" + cls.ModelFields("").Join(",") + ") VALUES (" + cls.ModelFields(":").Join(",") + ")"
		_, err = cls.GetMasterX().NamedExec(query, checkoutLine)

	} else {
		query := "UPDATE " + store.CheckoutLineTableName + " SET " + cls.
			ModelFields("").
			Map(func(_ int, s string) string {
				return s + "=:" + s
			}).
			Join(",") + " WHERE Id=:Id"

		var result sql.Result
		result, err = cls.GetMasterX().NamedExec(query, checkoutLine)
		if err == nil {
			numUpdated, _ = result.RowsAffected()
		}
	}

	if err != nil {
		return nil, errors.Wrap(err, "failed to upsert checkout line")
	}
	if numUpdated > 1 {
		return nil, errors.Errorf("%d checkout lines were updated instead of 1", numUpdated)
	}

	return checkoutLine, nil
}

func (cls *SqlCheckoutLineStore) Get(id string) (*checkout.CheckoutLine, error) {
	var res checkout.CheckoutLine

	err := cls.GetReplicaX().Get(&res, "SELECT * FROM "+store.CheckoutLineTableName+" WHERE Id = ?", id)
	if err != nil {
		if err == sql.ErrNoRows {
			return nil, store.NewErrNotFound(store.CheckoutLineTableName, id)
		}
		return nil, errors.Wrapf(err, "failed to to find checkout line with id=%s", id)
	}

	return &res, nil
}

func (cls *SqlCheckoutLineStore) CheckoutLinesByCheckoutID(checkoutToken string) ([]*checkout.CheckoutLine, error) {
	var res []*checkout.CheckoutLine

	err := cls.GetReplicaX().Select(
		&res,
		`SELECT * FROM `+store.CheckoutLineTableName+`
		INNER JOIN `+store.CheckoutTableName+` ON	Checkouts.Id = CheckoutLines.CheckoutID
		WHERE	CheckoutLines.CheckoutID = ?
		ORDER BY Checkouts.CreateAt ASC`,
		checkoutToken,
	)
	if err != nil {
		return nil, errors.Wrapf(err, "failed to get checkout lines belong to checkout with id=%s", checkoutToken)
	}

	return res, nil
}

func (cls *SqlCheckoutLineStore) DeleteLines(transaction store_iface.SqlxTxExecutor, ids []string) error {
	var executor store_iface.SqlxExecutor = cls.GetMasterX()
	if transaction != nil {
		executor = transaction
	}

	result, err := executor.Exec("DELETE FROM "+store.CheckoutLineTableName+" WHERE Id IN ?", ids)
	if err != nil {
		return errors.Wrap(err, "failed to delete checkout lines")
	}
	if rows, err := result.RowsAffected(); err != nil {
		return errors.Wrap(err, "failed to count number of checkout lines deleted")
	} else if rows != int64(len(ids)) {
		return errors.Errorf("expect %d checkout lines to be deleted but got %d", len(ids), rows)
	}

	return nil
}

func (cls *SqlCheckoutLineStore) BulkUpdate(lines []*checkout.CheckoutLine) error {
	tx, err := cls.GetMasterX().Beginx()
	if err != nil {
		return errors.Wrap(err, "begin_transaction")
	}
	defer store.FinalizeTransaction(tx)

	updateQuery := "UPDATE " + store.CheckoutLineTableName + " SET " + cls.
		ModelFields("").
		Map(func(_ int, s string) string {
			return s + "=:" + s
		}).
		Join(",") + " WHERE Id=:Id"

	for _, line := range lines {
		line.PreSave()
		if err := line.IsValid(); err != nil {
			return err
		}

		result, err := tx.NamedExec(updateQuery, line)
		if err != nil {
			return errors.Wrapf(err, "failed to update checkout line with id=%s", line.Id)
		}
		if numUpdated, _ := result.RowsAffected(); numUpdated > 1 {
			return errors.Errorf("multiple checkout lines updated: %d instead of 1", numUpdated)
		}
	}

	if err = tx.Commit(); err != nil {
		return errors.Wrap(err, "commit_transaction")
	}

	return nil
}

func (cls *SqlCheckoutLineStore) BulkCreate(lines []*checkout.CheckoutLine) ([]*checkout.CheckoutLine, error) {
	tx, err := cls.GetMasterX().Beginx()
	if err != nil {
		return nil, errors.Wrap(err, "begin_transaction")
	}
	defer store.FinalizeTransaction(tx)

	query := "INSERT INTO " + store.CheckoutLineTableName + "(" + cls.ModelFields("").Join(",") + ") VALUES (" + cls.ModelFields(":").Join(",") + ")"

	for _, line := range lines {
		if line != nil {
			line.PreSave()
			if appErr := line.IsValid(); appErr != nil {
				return nil, appErr
			}

			_, err = tx.NamedExec(query, line)
			if err != nil {
				return nil, errors.Wrapf(err, "failed to save checkout line with id=%s", line.Id)
			}
		}
	}

	if err = tx.Commit(); err != nil {
		return nil, errors.Wrap(err, "commit_transaction")
	}

	return lines, nil
}

// CheckoutLinesByCheckoutWithPrefetch finds all checkout lines belong to given checkout
//
// and prefetch all related product variants, products
//
// this borrows the idea from Django's prefetch_related() method
func (cls *SqlCheckoutLineStore) CheckoutLinesByCheckoutWithPrefetch(checkoutToken string) ([]*checkout.CheckoutLine, []*product_and_discount.ProductVariant, []*product_and_discount.Product, error) {
	selectFields := append(
		cls.ModelFields(store.CheckoutLineTableName+"."),
		append(
			cls.ProductVariant().ModelFields(),
			cls.Product().ModelFields()...,
		)...,
	)

	query, args, err := cls.
		GetQueryBuilder().
		Select(selectFields...).
		From(store.CheckoutLineTableName).
		InnerJoin(store.ProductVariantTableName + " ON CheckoutLines.VariantID = ProductVariants.Id").
		InnerJoin(store.ProductTableName + " ON ProductVariants.ProductID = Products.Id").
		Where(squirrel.Eq{"CheckoutLines.CheckoutID": checkoutToken}).
		ToSql()

	if err != nil {
		return nil, nil, nil, errors.Wrap(err, "CheckoutLinesByCheckoutWithPrefetch_ToSql")
	}

	rows, err := cls.GetReplicaX().QueryX(query, args...)
	if err != nil {
		return nil, nil, nil, errors.Wrapf(err, "failed to find checkout lines and prefetch related values, with checkoutToken=%s", checkoutToken)
	}

	var (
		checkoutLines   []*checkout.CheckoutLine
		productVariants []*product_and_discount.ProductVariant
		products        []*product_and_discount.Product
		checkoutLine    checkout.CheckoutLine
		productVariant  product_and_discount.ProductVariant
		product         product_and_discount.Product
		scanFields      = append(
			cls.ScanFields(checkoutLine),
<<<<<<< HEAD
			append(cls.ProductVariant().ScanFields(productVariant), cls.Product().ScanFields(product)...)...,
=======
			append(
				cls.ProductVariant().ScanFields(productVariant),
				cls.Product().ScanFields(product)...,
			)...,
>>>>>>> 3d7ff3f8
		)
	)

	for rows.Next() {
		err = rows.Scan(scanFields...)
		if err != nil {
			return nil, nil, nil, errors.Wrap(err, "failed to scan a row")
		}

		checkoutLines = append(checkoutLines, checkoutLine.DeepCopy())
		productVariants = append(productVariants, productVariant.DeepCopy())
		products = append(products, product.DeepCopy())
	}

	if err = rows.Close(); err != nil {
		return nil, nil, nil, errors.Wrap(err, "failed to close rows")
	}

	return checkoutLines, productVariants, products, nil
}

// TotalWeightForCheckoutLines calculate total weight for given checkout lines
func (cls *SqlCheckoutLineStore) TotalWeightForCheckoutLines(checkoutLineIDs []string) (*measurement.Weight, error) {
	query, args, err := cls.
		GetQueryBuilder().
		Select(
			"CheckoutLines.Quantity",
			"ProductVariants.Weight",
			"ProductVariants.WeightUnit",
			"Products.Weight",
			"Products.WeightUnit",
			"ProductTypes.Weight",
			"ProductTypes.WeightUnit",
		).
		From(store.CheckoutLineTableName).
		InnerJoin(store.ProductVariantTableName + " ON (CheckoutLines.VariantID = ProductVariants.Id)").
		InnerJoin(store.ProductTableName + " ON (Products.Id = ProductVariants.ProductID)").
		InnerJoin(store.ProductTypeTableName + " ON (ProductTypes.Id = Products.ProductTypeID)").
		Where(squirrel.Eq{"CheckoutLines.Id": checkoutLineIDs}).
		ToSql()
	if err != nil {
		return nil, errors.Wrap(err, "TotalWeightForCheckoutLines_ToSql")
	}

	rows, err := cls.GetReplicaX().QueryX(query, args...)
	if err != nil {
		return nil, errors.Wrap(err, "failed to find values")
	}

	var (
		totalWeight  = measurement.ZeroWeight
		lineQuantity int
		weight       measurement.Weight

		variantWeightAmount *float32
		variantWeightUnit   measurement.WeightUnit

		productWeightAmount *float32
		productWeightUnit   measurement.WeightUnit

		productTypeWeightAmount *float32
		productTypeWeightUnit   measurement.WeightUnit
	)

	for rows.Next() {
		err = rows.Scan(
			&lineQuantity,
			&variantWeightAmount,
			&variantWeightUnit,
			&productWeightAmount,
			&productWeightUnit,
			&productTypeWeightAmount,
			&productTypeWeightUnit,
		)
		if err != nil {
			// return immediately if an error occured
			return nil, errors.Wrap(err, "failed to scan a row")
		}

		if variantWeightAmount != nil {
			weight = measurement.Weight{Amount: *variantWeightAmount, Unit: variantWeightUnit}
		} else if productWeightAmount != nil {
			weight = measurement.Weight{Amount: *variantWeightAmount, Unit: productWeightUnit}
		} else if productTypeWeightAmount != nil {
			weight = measurement.Weight{Amount: *productTypeWeightAmount, Unit: productTypeWeightUnit}
		}

		if weight.Amount != 0 && weight.Unit != "" {
			totalWeight, err = totalWeight.Add(weight.Mul(float32(lineQuantity)))
			if err != nil {
				return nil, err
			}
		}
	}

	if err = rows.Close(); err != nil {
		return nil, errors.Wrap(err, "error closing rows")
	}

	return totalWeight, nil
}

// CheckoutLinesByOption finds and returns checkout lines filtered using given option
func (cls *SqlCheckoutLineStore) CheckoutLinesByOption(option *checkout.CheckoutLineFilterOption) ([]*checkout.CheckoutLine, error) {
	query := cls.GetQueryBuilder().
		Select("*").
		From(store.CheckoutLineTableName).
		OrderBy(store.TableOrderingMap[store.CheckoutLineTableName])

	// parse options
	if option.Id != nil {
		query = query.Where(option.Id)
	}
	if option.CheckoutID != nil {
		query = query.Where(option.CheckoutID)
	}
	if option.VariantID != nil {
		query = query.Where(option.VariantID)
	}

	queryString, args, err := query.ToSql()
	if err != nil {
		return nil, errors.Wrap(err, "CheckoutLinesByOption_ToSql")
	}

	var res []*checkout.CheckoutLine
	err = cls.GetReplicaX().Select(&res, queryString, args...)
	if err != nil {
		return nil, errors.Wrap(err, "failed to find checkout lines by given options")
	}

	return res, nil
}<|MERGE_RESOLUTION|>--- conflicted
+++ resolved
@@ -252,14 +252,10 @@
 		product         product_and_discount.Product
 		scanFields      = append(
 			cls.ScanFields(checkoutLine),
-<<<<<<< HEAD
-			append(cls.ProductVariant().ScanFields(productVariant), cls.Product().ScanFields(product)...)...,
-=======
 			append(
 				cls.ProductVariant().ScanFields(productVariant),
 				cls.Product().ScanFields(product)...,
 			)...,
->>>>>>> 3d7ff3f8
 		)
 	)
 
