--- conflicted
+++ resolved
@@ -152,14 +152,9 @@
 	SanitizeProfile(user *account.User, asAdmin bool)
 	CreateUserAsAdmin(c *request.Context, user *account.User, redirect string) (*account.User, *model.AppError)
 	CreateUserWithToken(c *request.Context, user *account.User, token *model.Token) (*account.User, *model.AppError)
-<<<<<<< HEAD
 	GetSession(token string) (*model.Session, *model.AppError)                         // GetSession finds a session with given token and returns it
 	GetSessionById(sessionID string) (*model.Session, *model.AppError)                 // GetSessionById finds a sessionw ith given id and returns it
 	AttachDeviceId(sessionID string, deviceID string, expiresAt int64) *model.AppError // AttachDeviceId add device id to given session and returns updated session
-=======
-	GetSession(token string) (*model.Session, *model.AppError)
-	GetSessionById(sessionID string) (*model.Session, *model.AppError) // GetSessionById finds session from database then returns it
->>>>>>> cc3af5e2
 	GetCloudSession(token string) (*model.Session, *model.AppError)
 	ReturnSessionToPool(session *model.Session)
 	SessionHasPermissionTo(session *model.Session, permission *model.Permission) bool
